version: '3.1'

networks:
  writeup:
    external: false

services:
  mongo:
    image: mongo
    restart: unless-stopped
    networks:
      - writeup
    environment:
      MONGO_INITDB_ROOT_USERNAME: root
      MONGO_INITDB_ROOT_PASSWORD: example

  writeUp:
    build:
      context: ./
      dockerfile: ./Dockerfile
    image: writeup
    restart: unless-stopped
    networks:
      - writeup
    depends_on:
      - mongo
    ports:
      - "8080:8080"
    environment:
      #API_PORT: 8080
      DB_URI: mongo
      DB_PORT: 27017
      DB_USER: root
      DB_PASSWD: example
      PASSWD_SECRET: randomcharacters
      #JWT_SECRET: secret
<<<<<<< HEAD
      #SHARE_SECRET: otherSecret
=======
      #SHARE_SECRET: otherSecret
>>>>>>> 1b616867
<|MERGE_RESOLUTION|>--- conflicted
+++ resolved
@@ -34,8 +34,4 @@
       DB_PASSWD: example
       PASSWD_SECRET: randomcharacters
       #JWT_SECRET: secret
-<<<<<<< HEAD
-      #SHARE_SECRET: otherSecret
-=======
-      #SHARE_SECRET: otherSecret
->>>>>>> 1b616867
+      #SHARE_SECRET: otherSecret